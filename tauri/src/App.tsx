--- conflicted
+++ resolved
@@ -29,7 +29,6 @@
 import "./index.css";
 
 function App() {
-<<<<<<< HEAD
   const [mcpServers, setMcpServers] = useState<{
     [key: string]: {
       server_config: {
@@ -42,8 +41,6 @@
   }>({});
   const [, setMcpServerStatus] = useState<{[key: string]: string}>({});
 
-=======
->>>>>>> ce24c164
   const [activeView, setActiveView] = useState<"chat" | "mcp" | "llm-providers" | "settings">("chat");
   const [activeSubView, setActiveSubView] = useState<"ollama">("ollama");
 
@@ -73,7 +70,6 @@
   const renderContent = () => {
     switch (activeView) {
       case "chat":
-<<<<<<< HEAD
         return (
           <div className="space-y-6">
             <ChatPage
@@ -82,9 +78,6 @@
             />
           </div>
         );
-=======
-        return <ChatPage />;
->>>>>>> ce24c164
       case "llm-providers":
         return <LLMProvidersPage activeProvider={activeSubView} />;
       case "mcp":
