import { useState, useRef } from "react";
import { invoke } from "@tauri-apps/api/core";
<<<<<<< HEAD
import { Command, Child } from "@tauri-apps/plugin-shell";
=======
>>>>>>> 283ae5f3
import "./App.css";

function App() {
  const [ollamaPort, setOllamaPort] = useState<number | null>(null);
  const [ollamaStatus, setOllamaStatus] = useState("");
  const [ollamaProcess, setOllamaProcess] = useState<Child | null>(null);
  const [isOllamaRunning, setIsOllamaRunning] = useState(false);
  const [chatMessage, setChatMessage] = useState("");
  const [chatHistory, setChatHistory] = useState<
    { role: string; content: string }[]
  >([]);
  const [chatLoading, setChatLoading] = useState(false);
  const [mcpServers, setMcpServers] = useState<{
    [key: string]: { command: string; args: string[] };
  }>({
    github: {
      command: "env",
      args: [
        "GITHUB_PERSONAL_ACCESS_TOKEN=ghp_my_token",
        "npx",
        "-y",
        "@modelcontextprotocol/server-github",
      ],
    },
    "browser-tools": {
      command: "npx",
      args: ["@agentdeskai/browser-tools-mcp"],
    },
    context7: {
      command: "npx",
      args: ["-y", "@upstash/context7-mcp"],
    },
  });
  const [currentServerName, setCurrentServerName] = useState("");
  const [currentServerCommand, setCurrentServerCommand] = useState("env");
  const [currentServerArgs, setCurrentServerArgs] = useState("");
  const [jsonImport, setJsonImport] = useState("");
  const [mcpServerStatus, setMcpServerStatus] = useState<{
    [key: string]: string;
  }>({});
  const [mcpServerLoading, setMcpServerLoading] = useState<{
    [key: string]: boolean;
  }>({});
  const [activeSection, setActiveSection] = useState<"none" | "import" | "add">(
    "none",
  );

  const serverListRef = useRef<HTMLDivElement>(null);

<<<<<<< HEAD
  useEffect(() => {
    invoke<number>("get_hello_server_port").then(setSidecarPort);

    // Check if Ollama is already running
    checkOllamaStatus();
  }, []);

  async function checkOllamaStatus() {
    console.log("checkOllamaStatus called");
    try {
      console.log("Fetching http://localhost:11434/api/tags");
      const response = await fetch("http://localhost:11434/api/tags");
      console.log("Response:", response.status, response.ok);
      if (response.ok) {
        setIsOllamaRunning(true);
        setOllamaStatus("Ollama server is running");
        console.log("Set status to running");
      } else {
        setIsOllamaRunning(false);
        setOllamaStatus("Ollama server not running");
        console.log("Set status to not running (bad response)");
      }
    } catch (error) {
      setIsOllamaRunning(false);
      setOllamaStatus("Ollama server not running");
      console.error("Error checking Ollama status:", error);
    }
  }

  async function greetingFromNodeSidecarServer() {
    setLoading(true);
    setGreetingMessage("");
    setGreetingMessageError("");
    try {
      const response = await fetch(`http://localhost:${sidecarPort}/echo`, {
        method: "POST",
        headers: { "Content-Type": "application/json" },
        body: JSON.stringify({ value: name }),
      });
      const data = await response.json();
      if (response.ok) {
        setGreetingMessage(data.message);
      } else {
        setGreetingMessageError(data.message);
      }
    } catch (error) {
      setGreetingMessageError(
        error instanceof Error ? error.message : "An unknown error occurred",
      );
    }
    setLoading(false);
  }
=======
>>>>>>> 283ae5f3

  async function runOllamaServe() {
    console.log("runOllamaServe called, isOllamaRunning:", isOllamaRunning);

    // Prevent multiple starts
    if (isOllamaRunning) {
      setOllamaStatus("Ollama server is already running");
      return;
    }

    try {
      setOllamaStatus("Starting Ollama server...");
<<<<<<< HEAD

      // Kill any existing ollama processes first
      try {
        console.log("Killing any existing Ollama processes");
        const killCommand = Command.create("pkill", ["-f", "ollama"]);
        await killCommand.execute();
        console.log("Cleanup kill command executed");
      } catch (killError) {
        console.log("Cleanup kill failed (normal if no processes):", killError);
      }

      const command = Command.sidecar("binaries/ollama-darwin/ollama", [
        "serve",
      ]);

      const child = await command.spawn();
      setOllamaProcess(child);
      setIsOllamaRunning(true);
      setOllamaStatus(
        "Ollama server started successfully (running in background)",
      );
      console.log("Ollama started successfully");
=======
      const port = await invoke<number>("start_ollama_server");
      setOllamaPort(port);
      setOllamaStatus(`Ollama server started successfully on port ${port}`);
>>>>>>> 283ae5f3
    } catch (error) {
      const errorMsg =
        error instanceof Error ? error.message : JSON.stringify(error);
      setOllamaStatus(`Error starting Ollama: ${errorMsg}`);
      setIsOllamaRunning(false);
      console.error("Error starting Ollama:", error);
    }
  }

  async function stopOllamaServe() {
    console.log("stopOllamaServe called, ollamaProcess:", ollamaProcess);
    setOllamaStatus("Stopping Ollama server...");

    try {
      // First try to kill the tracked process
      if (ollamaProcess) {
        console.log("Calling kill on tracked process");
        await ollamaProcess.kill();
        console.log("Tracked process killed successfully");
      }

      // Also try to kill any Ollama processes using system command
      try {
        console.log("Killing any remaining Ollama processes");
        const killCommand = Command.create("pkill", ["-f", "ollama"]);
        await killCommand.execute();
        console.log("System kill command executed");
      } catch (killError) {
        console.log(
          "Kill command failed (might be normal if no processes):",
          killError,
        );
      }

      // Clear state
      setOllamaProcess(null);
      setIsOllamaRunning(false);
      setOllamaStatus("Ollama server stopped");
      console.log("Stop operation completed");
    } catch (error) {
      const errorMsg =
        error instanceof Error ? error.message : JSON.stringify(error);
      setOllamaStatus(`Error stopping Ollama: ${errorMsg}`);
      console.error("Error stopping Ollama:", error);

      // Even if there was an error, update the state
      setOllamaProcess(null);
      setIsOllamaRunning(false);
    }
  }

  async function sendChatMessage() {
    if (!chatMessage.trim() || !ollamaPort) return;

    setChatLoading(true);
    const userMessage = { role: "user", content: chatMessage };
    setChatHistory((prev) => [...prev, userMessage]);
    setChatMessage("");

    try {
      const response = await fetch(`http://localhost:${ollamaPort}/api/generate`, {
        method: "POST",
        headers: { "Content-Type": "application/json" },
        body: JSON.stringify({
          model: "llama3.2",
          prompt: chatMessage,
          stream: false,
        }),
      });

      const data = await response.json();

      if (response.ok) {
        const aiMessage = { role: "assistant", content: data.response };
        setChatHistory((prev) => [...prev, aiMessage]);
      } else {
        const errorMessage = {
          role: "error",
          content: `Error: ${response.status} - ${response.statusText}`,
        };
        setChatHistory((prev) => [...prev, errorMessage]);
      }
    } catch (error) {
      const errorMsg =
        error instanceof Error ? error.message : "An unknown error occurred";
      const errorMessage = { role: "error", content: `Error: ${errorMsg}` };
      setChatHistory((prev) => [...prev, errorMessage]);
    }

    setChatLoading(false);
  }

  async function addMcpServer() {
    if (!currentServerName.trim()) {
      alert("Please enter a server name");
      return;
    }

    const args = currentServerArgs.trim()
      ? currentServerArgs.split(" ").filter((arg) => arg.trim())
      : [];

    setMcpServers((prev) => ({
      ...prev,
      [currentServerName]: {
        command: currentServerCommand,
        args: args,
      },
    }));

    setCurrentServerName("");
    setCurrentServerArgs("");
    setActiveSection("none");

    // Scroll to the server list to show the newly added server
    setTimeout(() => {
      if (serverListRef.current) {
        serverListRef.current.scrollIntoView({
          behavior: "smooth",
          block: "nearest",
        });
      }
    }, 100);
  }

  async function runMcpServer(serverName: string) {
    setMcpServerLoading((prev) => ({ ...prev, [serverName]: true }));
    setMcpServerStatus((prev) => ({
      ...prev,
      [serverName]: "Starting MCP server in sandbox...",
    }));

    try {
      const server = mcpServers[serverName];
      const result = await invoke("run_mcp_server_in_sandbox", {
        serverName: serverName,
        config: {
          command: server.command,
          args: server.args,
        },
      });

      setMcpServerStatus((prev) => ({
        ...prev,
        [serverName]: `MCP server result: ${result}`,
      }));
    } catch (error) {
      const errorMsg =
        error instanceof Error ? error.message : "An unknown error occurred";
      setMcpServerStatus((prev) => ({
        ...prev,
        [serverName]: `Error: ${errorMsg}`,
      }));
    }

    setMcpServerLoading((prev) => ({ ...prev, [serverName]: false }));
  }

  async function removeMcpServer(serverName: string) {
    setMcpServers((prev) => {
      const newServers = { ...prev };
      delete newServers[serverName];
      return newServers;
    });

    setMcpServerStatus((prev) => {
      const newStatus = { ...prev };
      delete newStatus[serverName];
      return newStatus;
    });

    setMcpServerLoading((prev) => {
      const newLoading = { ...prev };
      delete newLoading[serverName];
      return newLoading;
    });
  }

  function importFromJson() {
    try {
      const parsed = JSON.parse(jsonImport);
      let serversToImport: {
        [key: string]: { command: string; args: string[] };
      } = {};

      if (parsed.mcpServers && typeof parsed.mcpServers === "object") {
        serversToImport = parsed.mcpServers;
      } else if (typeof parsed === "object") {
        serversToImport = parsed;
      } else {
        throw new Error("Invalid JSON format");
      }

      const validServers: {
        [key: string]: { command: string; args: string[] };
      } = {};
      Object.entries(serversToImport).forEach(([name, config]) => {
        if (
          typeof config === "object" &&
          "command" in config &&
          "args" in config &&
          Array.isArray(config.args)
        ) {
          validServers[name] = {
            command: config.command,
            args: config.args,
          };
        }
      });

      if (Object.keys(validServers).length > 0) {
        setMcpServers((prev) => ({
          ...prev,
          ...validServers,
        }));
        setJsonImport("");
        setActiveSection("none");
        alert(
          `Successfully imported ${
            Object.keys(validServers).length
          } server(s)!`,
        );

        // Scroll to the server list to show the newly imported servers
        setTimeout(() => {
          if (serverListRef.current) {
            serverListRef.current.scrollIntoView({
              behavior: "smooth",
              block: "nearest",
            });
          }
        }, 100);
      } else {
        alert("No valid servers found in the JSON");
      }
    } catch (error) {
      alert(
        `Error importing JSON: ${
          error instanceof Error ? error.message : "Invalid JSON"
        }`,
      );
    }
  }

  return (
    <main className="container">
      <div className="header">
        <h1>archestra.ai</h1>
        <div className="logo-row">
          <a href="https://vitejs.dev" target="_blank">
            <img src="/vite.svg" className="logo vite" alt="Vite logo" />
          </a>
        </div>
      </div>


      <div className="card">
        <h3>Ollama Local AI</h3>
        <div className="form-row">
          {!isOllamaRunning ? (
            <button onClick={runOllamaServe}>Start Ollama Server</button>
          ) : (
            <button onClick={stopOllamaServe} className="button-danger">
              Stop Ollama Server
            </button>
          )}
          <button onClick={checkOllamaStatus}>Check Status</button>
        </div>

        {ollamaStatus && (
          <div
            className={`status-text ${
              ollamaStatus.includes("Error")
                ? "status-error"
                : ollamaStatus.includes("successfully")
                ? "status-success"
                : ""
            }`}
          >
            {ollamaStatus}
          </div>
        )}
        {ollamaPort && (
          <div className="status-text status-success">
            Ollama running on port: {ollamaPort}
          </div>
        )}
      </div>

      <div className="card">
        <h3>Chat with Ollama</h3>
        <div className="chat-history">
          {chatHistory.map((msg, index) => (
            <div key={index} className={`chat-message ${msg.role}`}>
              <div className="role">{msg.role}</div>
              <div>{msg.content}</div>
            </div>
          ))}
        </div>
        <form
          className="form-row"
          onSubmit={(e) => {
            e.preventDefault();
            sendChatMessage();
          }}
        >
          <input
            value={chatMessage}
            onChange={(e) => setChatMessage(e.target.value)}
            placeholder={ollamaPort ? "Type your message..." : "Start Ollama server first..."}
            disabled={chatLoading || !ollamaPort}
            style={{ flex: 1 }}
          />
          <button type="submit" disabled={chatLoading || !chatMessage.trim() || !ollamaPort}>
            {chatLoading ? "Sending..." : "Send"}
          </button>
        </form>
      </div>

      <div className="card">
        <h3>MCP Servers Configuration</h3>

        <div className="action-buttons">
          <button
            className={`action-button ${
              activeSection === "import" ? "active" : ""
            }`}
            onClick={() =>
              setActiveSection(activeSection === "import" ? "none" : "import")
            }
          >
            Import JSON
          </button>
          <button
            className={`action-button ${
              activeSection === "add" ? "active" : ""
            }`}
            onClick={() =>
              setActiveSection(activeSection === "add" ? "none" : "add")
            }
          >
            Add New MCP
          </button>
        </div>

        {activeSection === "import" && (
          <div className="import-section">
            <div className="collapsible-content">
              <h4>Import from JSON</h4>
              <textarea
                value={jsonImport}
                onChange={(e) => setJsonImport(e.target.value)}
                placeholder={`Paste MCP JSON configuration, e.g.:
{
  "mcpServers": {
    "context7": {
      "command": "npx",
      "args": ["-y", "@upstash/context7-mcp"]
    }
  }
}`}
                className="import-textarea"
              />
              <div className="form-row">
                <button onClick={importFromJson} disabled={!jsonImport.trim()}>
                  Import Servers
                </button>
              </div>
            </div>
          </div>
        )}

        {activeSection === "add" && (
          <div className="add-server-section">
            <div className="collapsible-content">
              <h4>Add New MCP Server</h4>
              <div className="form-group">
                <label>Server Name</label>
                <input
                  value={currentServerName}
                  onChange={(e) => setCurrentServerName(e.target.value)}
                  placeholder="e.g., github, context7, browser-tools"
                />
              </div>

              <div className="form-row-responsive">
                <input
                  value={currentServerArgs}
                  onChange={(e) => setCurrentServerArgs(e.target.value)}
                  placeholder="Arguments (e.g., GITHUB_PERSONAL_ACCESS_TOKEN=token npx -y @modelcontextprotocol/server-github)"
                />
                <select
                  value={currentServerCommand}
                  onChange={(e) => setCurrentServerCommand(e.target.value)}
                >
                  <option value="env">env</option>
                  <option value="npx">npx</option>
                  <option value="node">node</option>
                </select>
              </div>

              <div className="form-row">
                <button
                  onClick={addMcpServer}
                  disabled={!currentServerName.trim()}
                >
                  Add Server Configuration
                </button>
              </div>
            </div>
          </div>
        )}

        <div>
          <h4>Configured MCP Servers</h4>
          {Object.entries(mcpServers).length === 0 ? (
            <div className="status-text">No servers configured yet.</div>
          ) : (
            <div className="server-list" ref={serverListRef}>
              {Object.entries(mcpServers).map(([name, config]) => (
                <div key={name} className="server-card">
                  <div className="server-header">
                    <div className="server-info">
                      <h4>{name}</h4>
                      <div className="server-details">
                        Command: {config.command}
                        <br />
                        Args: {config.args.join(" ")}
                      </div>
                    </div>
                    <div className="server-actions">
                      <button
                        onClick={() => runMcpServer(name)}
                        disabled={mcpServerLoading[name]}
                      >
                        {mcpServerLoading[name] ? "Running..." : "Run"}
                      </button>
                      <button
                        onClick={() => removeMcpServer(name)}
                        disabled={mcpServerLoading[name]}
                        className="button-danger"
                      >
                        Remove
                      </button>
                    </div>
                  </div>
                  {mcpServerStatus[name] && (
                    <div
                      className={`status-text ${
                        mcpServerStatus[name].includes("Error")
                          ? "status-error"
                          : mcpServerStatus[name].includes("result")
                          ? "status-success"
                          : ""
                      }`}
                    >
                      {mcpServerStatus[name]}
                    </div>
                  )}
                </div>
              ))}
            </div>
          )}
        </div>
      </div>
    </main>
  );
}

export default App;<|MERGE_RESOLUTION|>--- conflicted
+++ resolved
@@ -1,15 +1,10 @@
 import { useState, useRef } from "react";
 import { invoke } from "@tauri-apps/api/core";
-<<<<<<< HEAD
-import { Command, Child } from "@tauri-apps/plugin-shell";
-=======
->>>>>>> 283ae5f3
 import "./App.css";
 
 function App() {
   const [ollamaPort, setOllamaPort] = useState<number | null>(null);
   const [ollamaStatus, setOllamaStatus] = useState("");
-  const [ollamaProcess, setOllamaProcess] = useState<Child | null>(null);
   const [isOllamaRunning, setIsOllamaRunning] = useState(false);
   const [chatMessage, setChatMessage] = useState("");
   const [chatHistory, setChatHistory] = useState<
@@ -53,61 +48,6 @@
 
   const serverListRef = useRef<HTMLDivElement>(null);
 
-<<<<<<< HEAD
-  useEffect(() => {
-    invoke<number>("get_hello_server_port").then(setSidecarPort);
-
-    // Check if Ollama is already running
-    checkOllamaStatus();
-  }, []);
-
-  async function checkOllamaStatus() {
-    console.log("checkOllamaStatus called");
-    try {
-      console.log("Fetching http://localhost:11434/api/tags");
-      const response = await fetch("http://localhost:11434/api/tags");
-      console.log("Response:", response.status, response.ok);
-      if (response.ok) {
-        setIsOllamaRunning(true);
-        setOllamaStatus("Ollama server is running");
-        console.log("Set status to running");
-      } else {
-        setIsOllamaRunning(false);
-        setOllamaStatus("Ollama server not running");
-        console.log("Set status to not running (bad response)");
-      }
-    } catch (error) {
-      setIsOllamaRunning(false);
-      setOllamaStatus("Ollama server not running");
-      console.error("Error checking Ollama status:", error);
-    }
-  }
-
-  async function greetingFromNodeSidecarServer() {
-    setLoading(true);
-    setGreetingMessage("");
-    setGreetingMessageError("");
-    try {
-      const response = await fetch(`http://localhost:${sidecarPort}/echo`, {
-        method: "POST",
-        headers: { "Content-Type": "application/json" },
-        body: JSON.stringify({ value: name }),
-      });
-      const data = await response.json();
-      if (response.ok) {
-        setGreetingMessage(data.message);
-      } else {
-        setGreetingMessageError(data.message);
-      }
-    } catch (error) {
-      setGreetingMessageError(
-        error instanceof Error ? error.message : "An unknown error occurred",
-      );
-    }
-    setLoading(false);
-  }
-=======
->>>>>>> 283ae5f3
 
   async function runOllamaServe() {
     console.log("runOllamaServe called, isOllamaRunning:", isOllamaRunning);
@@ -120,34 +60,10 @@
 
     try {
       setOllamaStatus("Starting Ollama server...");
-<<<<<<< HEAD
-
-      // Kill any existing ollama processes first
-      try {
-        console.log("Killing any existing Ollama processes");
-        const killCommand = Command.create("pkill", ["-f", "ollama"]);
-        await killCommand.execute();
-        console.log("Cleanup kill command executed");
-      } catch (killError) {
-        console.log("Cleanup kill failed (normal if no processes):", killError);
-      }
-
-      const command = Command.sidecar("binaries/ollama-darwin/ollama", [
-        "serve",
-      ]);
-
-      const child = await command.spawn();
-      setOllamaProcess(child);
-      setIsOllamaRunning(true);
-      setOllamaStatus(
-        "Ollama server started successfully (running in background)",
-      );
-      console.log("Ollama started successfully");
-=======
       const port = await invoke<number>("start_ollama_server");
       setOllamaPort(port);
+      setIsOllamaRunning(true);
       setOllamaStatus(`Ollama server started successfully on port ${port}`);
->>>>>>> 283ae5f3
     } catch (error) {
       const errorMsg =
         error instanceof Error ? error.message : JSON.stringify(error);
@@ -158,44 +74,20 @@
   }
 
   async function stopOllamaServe() {
-    console.log("stopOllamaServe called, ollamaProcess:", ollamaProcess);
     setOllamaStatus("Stopping Ollama server...");
 
     try {
-      // First try to kill the tracked process
-      if (ollamaProcess) {
-        console.log("Calling kill on tracked process");
-        await ollamaProcess.kill();
-        console.log("Tracked process killed successfully");
-      }
-
-      // Also try to kill any Ollama processes using system command
-      try {
-        console.log("Killing any remaining Ollama processes");
-        const killCommand = Command.create("pkill", ["-f", "ollama"]);
-        await killCommand.execute();
-        console.log("System kill command executed");
-      } catch (killError) {
-        console.log(
-          "Kill command failed (might be normal if no processes):",
-          killError,
-        );
-      }
-
-      // Clear state
-      setOllamaProcess(null);
+      await invoke("stop_ollama_server");
       setIsOllamaRunning(false);
+      setOllamaPort(null);
       setOllamaStatus("Ollama server stopped");
-      console.log("Stop operation completed");
     } catch (error) {
       const errorMsg =
         error instanceof Error ? error.message : JSON.stringify(error);
       setOllamaStatus(`Error stopping Ollama: ${errorMsg}`);
       console.error("Error stopping Ollama:", error);
-
-      // Even if there was an error, update the state
-      setOllamaProcess(null);
       setIsOllamaRunning(false);
+      setOllamaPort(null);
     }
   }
 
@@ -414,7 +306,6 @@
               Stop Ollama Server
             </button>
           )}
-          <button onClick={checkOllamaStatus}>Check Status</button>
         </div>
 
         {ollamaStatus && (
