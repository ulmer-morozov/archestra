import { invoke } from "@tauri-apps/api/core";
import { useState, useRef, useEffect } from "react";
<<<<<<< HEAD
import { MessageCircle, Bot, Bug, Download, Power } from "lucide-react";
=======
import { MessageCircle, Bot, Bug, Download, Settings, PanelLeft } from "lucide-react";
>>>>>>> 8cda4f2d

import { useOllamaServer } from "./modules/chat/contexts/ollama-server-context";

import { Button } from "./components/ui/button";
import { ScrollArea } from "./components/ui/scroll-area";
import { ChatContainer } from "./modules/chat/components/chat-container";
import { MCPCatalog } from "./modules/mcp-catalog/components/mcp-catalog";
import { ModelsManager } from "./modules/models/components/models-manager";
import { OllamaServerCard } from "./modules/chat/components/ollama-server-card";
import { Card, CardContent, CardHeader, CardTitle } from "./components/ui/card";
import { SettingsPage } from "./components/settings/settings-page";

import {
  Sidebar,
  SidebarContent,
  SidebarGroup,
  SidebarGroupContent,
  SidebarMenu,
  SidebarMenuItem,
  SidebarMenuButton,
  SidebarProvider,
  SidebarTrigger,
  SidebarInset,
  SidebarHeader,
} from "./components/ui/sidebar";

import "./index.css";

function App() {
  const [mcpServers, setMcpServers] = useState<{
    [key: string]: { command: string; args: string[] };
  }>({});
  const [mcpServerStatus, setMcpServerStatus] = useState<{
    [key: string]: string;
  }>({});
  const [mcpServerLoading, setMcpServerLoading] = useState<{
    [key: string]: boolean;
  }>({});
  const [mcpTools, setMcpTools] = useState<
    Array<{
      serverName: string;
      tool: {
        name: string;
        description?: string;
        input_schema: any;
      };
    }>
  >([]);
  const [mcpServerStatuses, setMcpServerStatuses] = useState<{
    [key: string]: boolean;
  }>({});
  const [activeView, setActiveView] = useState<"chat" | "mcp" | "models" | "settings">("chat");
  const [debugInfo, setDebugInfo] = useState<string>("");
  const [proxyRunning, setProxyRunning] = useState<boolean>(false);
  const [proxyLoading, setProxyLoading] = useState<boolean>(false);

  const { isOllamaRunning } = useOllamaServer();

  const debugRef = useRef<HTMLDivElement>(null);

  const navigationItems = [
    {
      title: "Chat with AI",
      icon: MessageCircle,
      key: "chat" as const,
    },
    {
      title: "Model Library",
      icon: Download,
      key: "models" as const,
    },
    {
      title: "MCP Catalogs",
      icon: Bot,
      key: "mcp" as const,
    },
    {
      title: "Settings",
      icon: Settings,
      key: "settings" as const,
    },
  ];

  useEffect(() => {
    loadMcpServersFromDb();

    // Set up periodic refresh of MCP tools for automatic discovery
    const interval = setInterval(() => {
      loadMcpTools();
      loadMcpServerStatuses();
    }, 5000); // Refresh every 5 seconds

    return () => clearInterval(interval);
  }, []);

  useEffect(() => {
    if (isOllamaRunning) {
      autoStartMcpServers();
    }
  }, [isOllamaRunning]);

  async function loadMcpServersFromDb() {
    try {
      const servers = await invoke<{
        [key: string]: { command: string; args: string[] };
      }>("load_mcp_servers");
      setMcpServers(servers);

      // Also load MCP tools and server statuses
      await loadMcpTools();
      await loadMcpServerStatuses();
    } catch (error) {
      console.error("Failed to load MCP servers:", error);
    }
  }

  async function loadMcpTools() {
    try {
      const tools = await invoke<
        Array<
          [
            string,
            {
              name: string;
              description?: string;
              input_schema: any;
            }
          ]
        >
      >("get_mcp_tools");

      const formattedTools = tools.map(([serverName, tool]) => ({
        serverName,
        tool,
      }));
      setMcpTools(formattedTools);
    } catch (error) {
      console.error("Failed to load MCP tools:", error);
    }
  }

  async function loadMcpServerStatuses() {
    try {
      const statuses = await invoke<{
        [key: string]: boolean;
      }>("get_mcp_server_status");
      setMcpServerStatuses(statuses);
    } catch (error) {
      console.error("Failed to load MCP server statuses:", error);
    }
  }

  async function autoStartMcpServers() {
    console.log("Auto-starting MCP servers...");

    // Start all configured MCP servers
    for (const [serverName, config] of Object.entries(mcpServers)) {
      try {
        console.log(`Auto-starting MCP server: ${serverName}`);
        await invoke("start_persistent_mcp_server", {
          name: serverName,
          command: config.command,
          args: config.args,
        });

        setMcpServerStatus((prev) => ({
          ...prev,
          [serverName]: "Auto-started with persistent connection",
        }));
      } catch (error) {
        console.error(`Failed to auto-start MCP server ${serverName}:`, error);
        setMcpServerStatus((prev) => ({
          ...prev,
          [serverName]: `Auto-start failed: ${error}`,
        }));
      }
    }

    // Refresh tools and statuses after starting servers
    setTimeout(() => {
      loadMcpTools();
      loadMcpServerStatuses();
    }, 3000);
  }

  async function debugMcpBridge() {
    try {
      const debug = await invoke<string>("debug_mcp_bridge");
      setDebugInfo(debug);

      // Scroll to debug section after setting info
      setTimeout(() => {
        if (debugRef.current) {
          debugRef.current.scrollIntoView({
            behavior: "smooth",
            block: "start",
          });
        }
      }, 100);
    } catch (error) {
      console.error("Failed to debug MCP bridge:", error);
      setDebugInfo(`Error: ${error}`);

      // Still scroll to show the error
      setTimeout(() => {
        if (debugRef.current) {
          debugRef.current.scrollIntoView({
            behavior: "smooth",
            block: "start",
          });
        }
      }, 100);
    }
  }

  async function checkProxyStatus() {
    try {
      const running = await invoke<boolean>("check_mcp_proxy_health");
      setProxyRunning(running);
    } catch (e) {
      setProxyRunning(false);
    }
  }

  useEffect(() => {
    checkProxyStatus();
    const interval = setInterval(checkProxyStatus, 100000000);
    return () => clearInterval(interval);
  }, []);

  async function handleToggleProxy() {
    setProxyLoading(true);
    try {
      console.log("Checking proxy status");
      console.log({ proxyRunning });
      if (proxyRunning) {
        await invoke("stop_mcp_proxy");
      } else {
        await invoke("start_mcp_proxy");
      }
      setTimeout(checkProxyStatus, 1000); // Give it a moment to update
    } finally {
      setProxyLoading(false);
    }
  }

  console.log({ mcpServers, mcpTools });

<<<<<<< HEAD
  return (
    <div className="min-h-screen bg-background text-foreground">
      <div className="container mx-auto px-4 py-8 max-w-6xl">
        <div className="mb-8 text-center">
          <h1 className="text-4xl font-bold mb-4 bg-gradient-to-r from-primary to-accent bg-clip-text text-transparent">
            archestra.ai
          </h1>
        </div>

        <Tabs
          value={activeTab}
          onValueChange={(value: string) => setActiveTab(value as "chat" | "mcp" | "models")}
          className="mb-6"
        >
          <div className="flex items-center gap-2">
            <TabsList className="grid w-full grid-cols-3">
              <TabsTrigger value="chat" className="flex items-center gap-2">
                <MessageCircle className="h-4 w-4" />
                Chat with AI
              </TabsTrigger>

              <TabsTrigger value="models" className="flex items-center gap-2">
                <Download className="h-4 w-4" />
                Model Library
              </TabsTrigger>

              <TabsTrigger value="mcp" className="flex items-center gap-2">
                <Bot className="h-4 w-4" />
                MCP Catalogs
              </TabsTrigger>
            </TabsList>

            <Button
              onClick={handleToggleProxy}
              variant={proxyRunning ? "default" : "outline"}
              className={`flex items-center gap-2 ${proxyRunning ? "bg-green-600 hover:bg-green-700" : ""}`}
              disabled={proxyLoading}
              title={proxyRunning ? "Stop Guardrails Proxy" : "Start MCP Proxy"}
            >
              <Power className={`h-4 w-4 ${proxyRunning ? "text-green-400" : "text-gray-400"}`} />
              {proxyRunning ? "Guardrails Proxy Running" : "Start MCP Proxy"}
            </Button>

            <Button onClick={debugMcpBridge} variant="outline" className="flex items-center gap-2">
              <Bug className="h-4 w-4" />
              Debug MCP Bridge
            </Button>
          </div>

          <TabsContent value="chat" className="space-y-6">
=======
  const renderContent = () => {
    switch (activeView) {
      case "chat":
        return (
          <div className="space-y-6">
>>>>>>> 8cda4f2d
            <OllamaServerCard />
            <ChatContainer mcpTools={mcpTools} />
            {debugInfo && (
              <Card ref={debugRef}>
                <CardHeader>
                  <CardTitle className="flex items-center gap-2">
                    <Bug className="h-5 w-5" />
                    MCP Bridge Debug Info
                  </CardTitle>
                </CardHeader>
                <CardContent>
                  <ScrollArea className="h-96 w-full">
                    <pre className="text-sm font-mono whitespace-pre-wrap bg-slate-950 text-slate-50 p-4 rounded-md">
                      {debugInfo}
                    </pre>
                  </ScrollArea>
                </CardContent>
              </Card>
            )}
          </div>
        );
      case "models":
        return <ModelsManager />;
      case "mcp":
        return (
          <MCPCatalog
            mcpServers={mcpServers}
            setMcpServers={setMcpServers}
            mcpServerStatus={mcpServerStatus}
            setMcpServerStatus={setMcpServerStatus}
            mcpServerLoading={mcpServerLoading}
            setMcpServerLoading={setMcpServerLoading}
            mcpServerStatuses={mcpServerStatuses}
          />
        );
      case "settings":
        return <SettingsPage />;
      default:
        return null;
    }
  };

  return (
    <SidebarProvider>
      <Sidebar collapsible="icon" className="border-r">
        <SidebarHeader className="p-4 group-data-[collapsible=icon]:p-2">
          <div className="flex items-center gap-2 group-data-[collapsible=icon]:justify-center">
            <div className="w-8 h-8 bg-gradient-to-br from-primary to-accent rounded-md flex items-center justify-center text-white font-bold text-sm shrink-0">
              A
            </div>
            <div className="group-data-[collapsible=icon]:hidden overflow-hidden">
              <h2 className="text-lg font-semibold whitespace-nowrap">archestra.ai</h2>
            </div>
          </div>
        </SidebarHeader>
        <SidebarContent>
          <SidebarGroup>
            <SidebarGroupContent>
              <SidebarMenu>
                {navigationItems.map((item) => (
                  <SidebarMenuItem key={item.key}>
                    <SidebarMenuButton
                      onClick={() => setActiveView(item.key)}
                      isActive={activeView === item.key}
                      tooltip={item.title}
                    >
                      <item.icon className="h-4 w-4" />
                      <span>{item.title}</span>
                    </SidebarMenuButton>
                  </SidebarMenuItem>
                ))}
              </SidebarMenu>
            </SidebarGroupContent>
          </SidebarGroup>
        </SidebarContent>
      </Sidebar>
      <SidebarInset>
        <header className="flex h-16 shrink-0 items-center gap-2 border-b px-4">
          <SidebarTrigger className="-ml-1" />
          <div className="flex items-center gap-2">
            <h1 className="text-xl font-semibold">
              {navigationItems.find(item => item.key === activeView)?.title}
            </h1>
            {activeView === "chat" && (
              <Button onClick={debugMcpBridge} variant="outline" size="sm" className="flex items-center gap-2">
                <Bug className="h-4 w-4" />
                Debug MCP Bridge
              </Button>
            )}
          </div>
        </header>
        <main className="flex-1 space-y-4 p-4">
          {renderContent()}
        </main>
      </SidebarInset>
    </SidebarProvider>
  );
}

export default App;<|MERGE_RESOLUTION|>--- conflicted
+++ resolved
@@ -1,10 +1,6 @@
 import { invoke } from "@tauri-apps/api/core";
 import { useState, useRef, useEffect } from "react";
-<<<<<<< HEAD
-import { MessageCircle, Bot, Bug, Download, Power } from "lucide-react";
-=======
-import { MessageCircle, Bot, Bug, Download, Settings, PanelLeft } from "lucide-react";
->>>>>>> 8cda4f2d
+import { MessageCircle, Bot, Bug, Download, Settings, PanelLeft, Power } from "lucide-react";
 
 import { useOllamaServer } from "./modules/chat/contexts/ollama-server-context";
 
@@ -253,64 +249,11 @@
 
   console.log({ mcpServers, mcpTools });
 
-<<<<<<< HEAD
-  return (
-    <div className="min-h-screen bg-background text-foreground">
-      <div className="container mx-auto px-4 py-8 max-w-6xl">
-        <div className="mb-8 text-center">
-          <h1 className="text-4xl font-bold mb-4 bg-gradient-to-r from-primary to-accent bg-clip-text text-transparent">
-            archestra.ai
-          </h1>
-        </div>
-
-        <Tabs
-          value={activeTab}
-          onValueChange={(value: string) => setActiveTab(value as "chat" | "mcp" | "models")}
-          className="mb-6"
-        >
-          <div className="flex items-center gap-2">
-            <TabsList className="grid w-full grid-cols-3">
-              <TabsTrigger value="chat" className="flex items-center gap-2">
-                <MessageCircle className="h-4 w-4" />
-                Chat with AI
-              </TabsTrigger>
-
-              <TabsTrigger value="models" className="flex items-center gap-2">
-                <Download className="h-4 w-4" />
-                Model Library
-              </TabsTrigger>
-
-              <TabsTrigger value="mcp" className="flex items-center gap-2">
-                <Bot className="h-4 w-4" />
-                MCP Catalogs
-              </TabsTrigger>
-            </TabsList>
-
-            <Button
-              onClick={handleToggleProxy}
-              variant={proxyRunning ? "default" : "outline"}
-              className={`flex items-center gap-2 ${proxyRunning ? "bg-green-600 hover:bg-green-700" : ""}`}
-              disabled={proxyLoading}
-              title={proxyRunning ? "Stop Guardrails Proxy" : "Start MCP Proxy"}
-            >
-              <Power className={`h-4 w-4 ${proxyRunning ? "text-green-400" : "text-gray-400"}`} />
-              {proxyRunning ? "Guardrails Proxy Running" : "Start MCP Proxy"}
-            </Button>
-
-            <Button onClick={debugMcpBridge} variant="outline" className="flex items-center gap-2">
-              <Bug className="h-4 w-4" />
-              Debug MCP Bridge
-            </Button>
-          </div>
-
-          <TabsContent value="chat" className="space-y-6">
-=======
   const renderContent = () => {
     switch (activeView) {
       case "chat":
         return (
           <div className="space-y-6">
->>>>>>> 8cda4f2d
             <OllamaServerCard />
             <ChatContainer mcpTools={mcpTools} />
             {debugInfo && (
@@ -394,6 +337,16 @@
             <h1 className="text-xl font-semibold">
               {navigationItems.find(item => item.key === activeView)?.title}
             </h1>
+            <Button
+              onClick={handleToggleProxy}
+              variant={proxyRunning ? "default" : "outline"}
+              className={`flex items-center gap-2 ${proxyRunning ? "bg-green-600 hover:bg-green-700" : ""}`}
+              disabled={proxyLoading}
+              title={proxyRunning ? "Stop Guardrails Proxy" : "Start MCP Proxy"}
+            >
+              <Power className={`h-4 w-4 ${proxyRunning ? "text-green-400" : "text-gray-400"}`} />
+              {proxyRunning ? "Guardrails Proxy Running" : "Start MCP Proxy"}
+            </Button>
             {activeView === "chat" && (
               <Button onClick={debugMcpBridge} variant="outline" size="sm" className="flex items-center gap-2">
                 <Bug className="h-4 w-4" />
