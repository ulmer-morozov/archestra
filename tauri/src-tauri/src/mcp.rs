<<<<<<< HEAD
use crate::database::connection::get_database_connection_with_app;
=======
use std::collections::HashMap;
>>>>>>> bec0662c

#[derive(Debug, serde::Serialize, serde::Deserialize)]
pub struct McpServerDefinition {
    pub command: String,
    pub args: Vec<String>,
    #[serde(default)]
    pub env: HashMap<String, String>,
}

#[derive(Debug, serde::Serialize, serde::Deserialize)]
pub struct McpServersConfig {
    pub mcp_servers: std::collections::HashMap<String, McpServerDefinition>,
}

#[tauri::command]
<<<<<<< HEAD
pub async fn run_mcp_server_in_sandbox(
    _app: tauri::AppHandle,
    server_name: String,
    config: McpServerDefinition,
) -> Result<String, String> {
    use std::process::Stdio;
    use tokio::io::{AsyncBufReadExt, BufReader};
    use tokio::process::Command as TokioCommand;

    println!("Starting MCP server '{}' in sandbox", server_name);

    // Build the command with all arguments
    let mut child = TokioCommand::new("sandbox-exec")
        .arg("-f").arg("./sandbox-exec-profiles/mcp-server-everything-for-now.sb")
        .arg(&config.command)
        .args(&config.args)
        .stdout(Stdio::piped())
        .stderr(Stdio::piped())
        .spawn()
        .map_err(|e| format!("Failed to spawn sandboxed MCP server: {}", e))?;

    println!("MCP server '{}' started in sandbox!", server_name);

    // Handle stdout
    if let Some(stdout) = child.stdout.take() {
        let mut reader = BufReader::new(stdout).lines();
        let server_name_clone = server_name.clone();
        tauri::async_runtime::spawn(async move {
            while let Ok(Some(line)) = reader.next_line().await {
                print!("[MCP Server '{}' stdout] {}\n", server_name_clone, line);
            }
        });
    }

    // Handle stderr
    if let Some(stderr) = child.stderr.take() {
        let mut reader = BufReader::new(stderr).lines();
        let server_name_clone = server_name.clone();
        tauri::async_runtime::spawn(async move {
            while let Ok(Some(line)) = reader.next_line().await {
                eprint!("[MCP Server '{}' stderr] {}\n", server_name_clone, line);
            }
        });
    }

    // Wait for the process to complete
    match child.wait().await {
        Ok(status) => {
            if status.success() {
                Ok(format!("MCP server '{}' completed successfully", server_name))
            } else {
                Ok(format!("MCP server '{}' exited with status: {:?}", server_name, status))
            }
        }
        Err(e) => Err(format!("MCP server failed: {}", e))
    }
}


#[tauri::command]
pub async fn save_mcp_server(app: tauri::AppHandle, name: String, command: String, args: Vec<String>) -> Result<(), String> {
=======
pub async fn save_mcp_server(app: tauri::AppHandle, name: String, command: String, args: Vec<String>, env: HashMap<String, String>) -> Result<(), String> {
    use crate::database::get_database_connection_with_app;
>>>>>>> bec0662c
    let conn = get_database_connection_with_app(&app).map_err(|e| format!("Failed to get database connection: {}", e))?;

    let args_json = serde_json::to_string(&args).map_err(|e| format!("Failed to serialize args: {}", e))?;
    let env_json = serde_json::to_string(&env).map_err(|e| format!("Failed to serialize env: {}", e))?;

    conn.execute(
        "INSERT OR REPLACE INTO mcp_servers (name, command, args, env) VALUES (?1, ?2, ?3, ?4)",
        [&name, &command, &args_json, &env_json],
    ).map_err(|e| format!("Failed to save MCP server: {}", e))?;

    Ok(())
}

#[tauri::command]
pub async fn load_mcp_servers(app: tauri::AppHandle) -> Result<std::collections::HashMap<String, McpServerDefinition>, String> {
<<<<<<< HEAD
=======
    use crate::database::get_database_connection_with_app;
>>>>>>> bec0662c
    let conn = get_database_connection_with_app(&app).map_err(|e| format!("Failed to get database connection: {}", e))?;

    // Check if env column exists by querying table info
    let mut has_env_column = false;
    let mut stmt = conn.prepare("PRAGMA table_info(mcp_servers)").map_err(|e| format!("Failed to check table info: {}", e))?;
    let rows = stmt.query_map([], |row| {
        let column_name: String = row.get(1)?;
        Ok(column_name)
    }).map_err(|e| format!("Failed to query table info: {}", e))?;

    for row in rows {
        if let Ok(column_name) = row {
            if column_name == "env" {
                has_env_column = true;
                break;
            }
        }
    }

    // Query with or without env column based on schema
    let query = if has_env_column {
        "SELECT name, command, args, env FROM mcp_servers"
    } else {
        "SELECT name, command, args FROM mcp_servers"
    };

    let mut stmt = conn.prepare(query).map_err(|e| format!("Failed to prepare statement: {}", e))?;
    let rows = stmt.query_map([], |row| {
        let args_json: String = row.get(2)?;
        let args: Vec<String> = serde_json::from_str(&args_json).map_err(|e| rusqlite::Error::InvalidParameterName(e.to_string()))?;
        
        // Handle env column - only if it exists
        let env: HashMap<String, String> = if has_env_column {
            let env_json: Option<String> = row.get(3).unwrap_or(None);
            match env_json {
                Some(json) => serde_json::from_str(&json).unwrap_or_default(),
                None => HashMap::new(),
            }
        } else {
            HashMap::new()
        };
        
        Ok((
            row.get::<_, String>(0)?,
            McpServerDefinition {
                command: row.get(1)?,
                args,
                env,
            }
        ))
    }).map_err(|e| format!("Failed to query MCP servers: {}", e))?;

    let mut servers = std::collections::HashMap::new();
    for row in rows {
        let (name, config) = row.map_err(|e| format!("Failed to read row: {}", e))?;
        servers.insert(name, config);
    }

    Ok(servers)
}

#[tauri::command]
pub async fn delete_mcp_server(app: tauri::AppHandle, name: String) -> Result<(), String> {
<<<<<<< HEAD
=======
    use crate::database::get_database_connection_with_app;
>>>>>>> bec0662c
    let conn = get_database_connection_with_app(&app).map_err(|e| format!("Failed to get database connection: {}", e))?;

    conn.execute(
        "DELETE FROM mcp_servers WHERE name = ?1",
        [&name],
    ).map_err(|e| format!("Failed to delete MCP server: {}", e))?;

    Ok(())
}

pub async fn start_all_mcp_servers(app: tauri::AppHandle) -> Result<(), String> {
    println!("Starting all persisted MCP servers...");

    // Load all persisted MCP servers
    let conn = get_database_connection_with_app(&app).map_err(|e| format!("Failed to get database connection: {}", e))?;
    let mut stmt = conn.prepare("SELECT name, command, args FROM mcp_servers").map_err(|e| format!("Failed to prepare statement: {}", e))?;
    let rows = stmt.query_map([], |row| {
        let args_json: String = row.get(2)?;
        let args: Vec<String> = serde_json::from_str(&args_json).map_err(|e| rusqlite::Error::InvalidParameterName(e.to_string()))?;
        Ok((row.get::<_, String>(0)?, McpServerDefinition {
            command: row.get(1)?,
            args,
        }))
    }).map_err(|e| format!("Failed to query MCP servers: {}", e))?;

    let mut servers = std::collections::HashMap::new();
    for row in rows {
        let (name, definition) = row.map_err(|e| format!("Failed to parse row: {}", e))?;
        servers.insert(name, definition);
    }

    if servers.is_empty() {
        println!("No persisted MCP servers found to start.");
        return Ok(());
    }

    println!("Found {} MCP servers to start", servers.len());

    // Start each server using the new MCP bridge
    for (server_name, config) in servers {
        let app_clone = app.clone();

        tauri::async_runtime::spawn(async move {
            match crate::mcp_bridge::start_persistent_mcp_server(
                app_clone,
                server_name.clone(),
                config.command,
                config.args,
                Some(config.env)
            ).await {
                Ok(_) => println!("MCP server '{}' started successfully", server_name),
                Err(e) => eprintln!("Failed to start MCP server '{}': {}", server_name, e),
            }
        });
    }

    println!("All MCP servers have been queued for startup.");
    Ok(())
}<|MERGE_RESOLUTION|>--- conflicted
+++ resolved
@@ -1,8 +1,5 @@
-<<<<<<< HEAD
 use crate::database::connection::get_database_connection_with_app;
-=======
 use std::collections::HashMap;
->>>>>>> bec0662c
 
 #[derive(Debug, serde::Serialize, serde::Deserialize)]
 pub struct McpServerDefinition {
@@ -18,72 +15,8 @@
 }
 
 #[tauri::command]
-<<<<<<< HEAD
-pub async fn run_mcp_server_in_sandbox(
-    _app: tauri::AppHandle,
-    server_name: String,
-    config: McpServerDefinition,
-) -> Result<String, String> {
-    use std::process::Stdio;
-    use tokio::io::{AsyncBufReadExt, BufReader};
-    use tokio::process::Command as TokioCommand;
-
-    println!("Starting MCP server '{}' in sandbox", server_name);
-
-    // Build the command with all arguments
-    let mut child = TokioCommand::new("sandbox-exec")
-        .arg("-f").arg("./sandbox-exec-profiles/mcp-server-everything-for-now.sb")
-        .arg(&config.command)
-        .args(&config.args)
-        .stdout(Stdio::piped())
-        .stderr(Stdio::piped())
-        .spawn()
-        .map_err(|e| format!("Failed to spawn sandboxed MCP server: {}", e))?;
-
-    println!("MCP server '{}' started in sandbox!", server_name);
-
-    // Handle stdout
-    if let Some(stdout) = child.stdout.take() {
-        let mut reader = BufReader::new(stdout).lines();
-        let server_name_clone = server_name.clone();
-        tauri::async_runtime::spawn(async move {
-            while let Ok(Some(line)) = reader.next_line().await {
-                print!("[MCP Server '{}' stdout] {}\n", server_name_clone, line);
-            }
-        });
-    }
-
-    // Handle stderr
-    if let Some(stderr) = child.stderr.take() {
-        let mut reader = BufReader::new(stderr).lines();
-        let server_name_clone = server_name.clone();
-        tauri::async_runtime::spawn(async move {
-            while let Ok(Some(line)) = reader.next_line().await {
-                eprint!("[MCP Server '{}' stderr] {}\n", server_name_clone, line);
-            }
-        });
-    }
-
-    // Wait for the process to complete
-    match child.wait().await {
-        Ok(status) => {
-            if status.success() {
-                Ok(format!("MCP server '{}' completed successfully", server_name))
-            } else {
-                Ok(format!("MCP server '{}' exited with status: {:?}", server_name, status))
-            }
-        }
-        Err(e) => Err(format!("MCP server failed: {}", e))
-    }
-}
-
-
-#[tauri::command]
-pub async fn save_mcp_server(app: tauri::AppHandle, name: String, command: String, args: Vec<String>) -> Result<(), String> {
-=======
 pub async fn save_mcp_server(app: tauri::AppHandle, name: String, command: String, args: Vec<String>, env: HashMap<String, String>) -> Result<(), String> {
     use crate::database::get_database_connection_with_app;
->>>>>>> bec0662c
     let conn = get_database_connection_with_app(&app).map_err(|e| format!("Failed to get database connection: {}", e))?;
 
     let args_json = serde_json::to_string(&args).map_err(|e| format!("Failed to serialize args: {}", e))?;
@@ -99,10 +32,6 @@
 
 #[tauri::command]
 pub async fn load_mcp_servers(app: tauri::AppHandle) -> Result<std::collections::HashMap<String, McpServerDefinition>, String> {
-<<<<<<< HEAD
-=======
-    use crate::database::get_database_connection_with_app;
->>>>>>> bec0662c
     let conn = get_database_connection_with_app(&app).map_err(|e| format!("Failed to get database connection: {}", e))?;
 
     // Check if env column exists by querying table info
@@ -133,17 +62,12 @@
     let rows = stmt.query_map([], |row| {
         let args_json: String = row.get(2)?;
         let args: Vec<String> = serde_json::from_str(&args_json).map_err(|e| rusqlite::Error::InvalidParameterName(e.to_string()))?;
-        
-        // Handle env column - only if it exists
-        let env: HashMap<String, String> = if has_env_column {
-            let env_json: Option<String> = row.get(3).unwrap_or(None);
-            match env_json {
-                Some(json) => serde_json::from_str(&json).unwrap_or_default(),
-                None => HashMap::new(),
-            }
-        } else {
-            HashMap::new()
-        };
+
+        let env_json: Option<String> = row.get(3).unwrap_or(None);
+        match env_json {
+            Some(json) => serde_json::from_str(&json).unwrap_or_default(),
+            None => HashMap::new(),
+        }
         
         Ok((
             row.get::<_, String>(0)?,
@@ -166,10 +90,6 @@
 
 #[tauri::command]
 pub async fn delete_mcp_server(app: tauri::AppHandle, name: String) -> Result<(), String> {
-<<<<<<< HEAD
-=======
-    use crate::database::get_database_connection_with_app;
->>>>>>> bec0662c
     let conn = get_database_connection_with_app(&app).map_err(|e| format!("Failed to get database connection: {}", e))?;
 
     conn.execute(
