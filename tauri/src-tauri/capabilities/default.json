{
  "$schema": "../gen/schemas/desktop-schema.json",
  "identifier": "default",
  "description": "Capability for the main window",
  "windows": ["main"],
  "permissions": [
    "core:default",
    "opener:default",
    {
      "identifier": "shell:allow-execute",
      "allow": [
        {
<<<<<<< HEAD
          "name": "binaries/hello-server",
          "sidecar": true
        },
        {
          "name": "binaries/ollama-darwin/ollama",
          "sidecar": true,
          "args": ["serve"]
        },
        {
          "name": "pkill",
          "args": ["-f", "ollama"]
        }
      ]
    },
    {
      "identifier": "shell:allow-spawn",
      "allow": [
        {
          "name": "binaries/ollama-darwin/ollama",
=======
          "name": "binaries/ollama",
>>>>>>> 283ae5f3
          "sidecar": true,
          "args": ["serve"]
        }
      ]
    },
    "shell:allow-open",
    "shell:allow-kill",
    "shell:default"
  ]
}<|MERGE_RESOLUTION|>--- conflicted
+++ resolved
@@ -10,12 +10,7 @@
       "identifier": "shell:allow-execute",
       "allow": [
         {
-<<<<<<< HEAD
-          "name": "binaries/hello-server",
-          "sidecar": true
-        },
-        {
-          "name": "binaries/ollama-darwin/ollama",
+          "name": "binaries/ollama",
           "sidecar": true,
           "args": ["serve"]
         },
@@ -25,19 +20,6 @@
         }
       ]
     },
-    {
-      "identifier": "shell:allow-spawn",
-      "allow": [
-        {
-          "name": "binaries/ollama-darwin/ollama",
-=======
-          "name": "binaries/ollama",
->>>>>>> 283ae5f3
-          "sidecar": true,
-          "args": ["serve"]
-        }
-      ]
-    },
     "shell:allow-open",
     "shell:allow-kill",
     "shell:default"
